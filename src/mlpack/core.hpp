--- conflicted
+++ resolved
@@ -234,11 +234,8 @@
  *   - Nikhil Goel <nikhilgoel199797@gmail.com>
  *   - Shikhar Jaiswal <jaiswalshikhar87@gmail.com>
  *   - B Kartheek Reddy <bkartheekreddy@gmail.com>
-<<<<<<< HEAD
+ *   - Atharva Khandait <akhandait45@gmail.com>
  *   - Wenhao Huang <wenhao.huang.work@gmail.com>
-=======
- *   - Atharva Khandait <akhandait45@gmail.com>
->>>>>>> 6c3f84b5
  */
 
 // First, include all of the prerequisites.
