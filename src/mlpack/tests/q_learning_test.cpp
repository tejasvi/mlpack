/**
 * @file q_learning_test.hpp
 * @author Shangtong Zhang
 *
 * Test for Q-Learning implementation
 *
 * mlpack is free software; you may redistribute it and/or modify it under the
 * terms of the 3-clause BSD license.  You should have received a copy of the
 * 3-clause BSD license along with mlpack.  If not, see
 * http://www.opensource.org/licenses/BSD-3-Clause for more information.
 */

#include <mlpack/core.hpp>

#include <mlpack/core/optimizers/gradient_descent/gradient_descent.hpp>
#include <mlpack/methods/ann/ffn.hpp>
#include <mlpack/methods/ann/init_rules/gaussian_init.hpp>
#include <mlpack/methods/ann/layer/layer.hpp>
#include <mlpack/methods/reinforcement_learning/q_learning.hpp>
#include <mlpack/methods/reinforcement_learning/environment/mountain_car.hpp>
#include <mlpack/methods/reinforcement_learning/environment/cart_pole.hpp>
#include <mlpack/methods/reinforcement_learning/policy/greedy_policy.hpp>

#include <boost/test/unit_test.hpp>
#include "test_tools.hpp"

using namespace mlpack;
using namespace mlpack::ann;
using namespace mlpack::optimization;
using namespace mlpack::rl;

BOOST_AUTO_TEST_SUITE(QLearningTest);

//! Test DQN in Cart Pole task.
BOOST_AUTO_TEST_CASE(CartPoleWithDQN)
{
  // Set up the network.
  FFN<MeanSquaredError<>, GaussianInitialization> model;
  model.Add<Linear<>>(4, 128);
  model.Add<ReLULayer<>>();
  model.Add<Linear<>>(128, 128);
  model.Add<ReLULayer<>>();
  model.Add<Linear<>>(128, 2);

  // Set up the optimizer generator.
  StandardSGD opt(0.0001, 2);

  // Set up the policy and replay method.
  GreedyPolicy<CartPole> policy(1.0, 1000, 0.1);
  RandomReplay<CartPole> replayMethod(10, 10000);

  // Set up DQN agent.
  QLearning<CartPole, decltype(model), decltype(opt), decltype(policy)>
      agent(std::move(model), std::move(opt), 0.9, std::move(policy),
          std::move(replayMethod), 100, 100, false, 200);

  arma::running_stat<double> averageReturn;
  size_t episodes = 0;
  bool converged = true;
  while (true)
  {
    double episodeReturn = agent.Episode();
    averageReturn(episodeReturn);
    episodes += 1;

    if (episodes > 1000)
    {
      Log::Debug << "Cart Pole with DQN failed." << std::endl;
      converged = false;
      break;
    }

    /**
     * Reaching running average return 35 is enough to show it works.
     * For the speed of the test case, I didn't set high criterion.
     */
    Log::Debug << "Average return: " << averageReturn.mean()
        << " Episode return: " << episodeReturn << std::endl;
    if (averageReturn.mean() > 35)
    {
      agent.Deterministic() = true;
      arma::running_stat<double> testReturn;
      for (size_t i = 0; i < 10; ++i)
        testReturn(agent.Episode());

      Log::Debug << "Average return in deterministic test: "
          << testReturn.mean() << std::endl;
      break;
    }
  }
  BOOST_REQUIRE(converged);
}

//! Test Double DQN in Cart Pole task.
BOOST_AUTO_TEST_CASE(CartPoleWithDoubleDQN)
{
  // It isn't guaranteed that the network will converge in the specified number
  // of iterations using random weights. If this works 1 of 4 times, I'm fine
  // with that.
  size_t episodes = 0;
  bool converged = false;
  for (size_t trial = 0; trial < 4; ++trial)
  {
    // Set up the network.
    FFN<MeanSquaredError<>, GaussianInitialization> model;
    model.Add<Linear<>>(4, 20);
    model.Add<ReLULayer<>>();
    model.Add<Linear<>>(20, 20);
    model.Add<ReLULayer<>>();
    model.Add<Linear<>>(20, 2);

<<<<<<< HEAD
  // Set up the optimizer.
  StandardSGD opt(0.0001, 2);
=======
    // Set up the optimizer.
    StandardSGD<decltype(model)> opt(model, 0.0001, 2);
>>>>>>> 24f3127e

    // Set up the policy and replay method.
    GreedyPolicy<CartPole> policy(1.0, 1000, 0.1);
    RandomReplay<CartPole> replayMethod(10, 10000);

    // Set up the DQN agent.
    QLearning<CartPole, decltype(model), decltype(opt), decltype(policy)>
        agent(std::move(model), std::move(opt), 0.9, std::move(policy),
            std::move(replayMethod), 100, 100, true, 200);

    arma::running_stat<double> averageReturn;

    for (episodes = 0; episodes <= 1000; ++episodes)
    {
      double episodeReturn = agent.Episode();
      averageReturn(episodeReturn);

      /**
       * Reaching running average return 35 is enough to show it works.
       * For the speed of the test case, I didn't set high criterion.
       */
      Log::Debug << "Average return: " << averageReturn.mean()
          << " Episode return: " << episodeReturn << std::endl;
      if (averageReturn.mean() > 30)
      {
        agent.Deterministic() = true;
        arma::running_stat<double> testReturn;
        for (size_t i = 0; i < 10; ++i)
          testReturn(agent.Episode());
        Log::Debug << "Average return in deterministic test: "
            << testReturn.mean() << std::endl;
        break;
      }
    }

    if (episodes < 1000)
    {
      converged = true;
      break;
    }
  }

  BOOST_REQUIRE(converged);
}

BOOST_AUTO_TEST_SUITE_END();<|MERGE_RESOLUTION|>--- conflicted
+++ resolved
@@ -109,13 +109,8 @@
     model.Add<ReLULayer<>>();
     model.Add<Linear<>>(20, 2);
 
-<<<<<<< HEAD
-  // Set up the optimizer.
-  StandardSGD opt(0.0001, 2);
-=======
     // Set up the optimizer.
-    StandardSGD<decltype(model)> opt(model, 0.0001, 2);
->>>>>>> 24f3127e
+    StandardSGD opt(0.0001, 2);
 
     // Set up the policy and replay method.
     GreedyPolicy<CartPole> policy(1.0, 1000, 0.1);
