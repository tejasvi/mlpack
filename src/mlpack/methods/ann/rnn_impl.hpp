--- conflicted
+++ resolved
@@ -53,11 +53,7 @@
 
 template<typename OutputLayerType, typename InitializationRuleType,
          typename... CustomLayers>
-<<<<<<< HEAD
 RNN<OutputLayerType, InitializationRuleType, CustomLayers...>::RNN(
-=======
-RNN<OutputLayerType, InitializationRuleType>::RNN(
->>>>>>> 4f3e3fc9
     arma::cube predictors,
     arma::cube responses,
     const size_t rho,
@@ -94,11 +90,7 @@
 template<typename OutputLayerType, typename InitializationRuleType,
          typename... CustomLayers>
 template<typename OptimizerType>
-<<<<<<< HEAD
 void RNN<OutputLayerType, InitializationRuleType, CustomLayers...>::Train(
-=======
-void RNN<OutputLayerType, InitializationRuleType>::Train(
->>>>>>> 4f3e3fc9
     arma::cube predictors,
     arma::cube responses,
     OptimizerType& optimizer)
@@ -139,11 +131,7 @@
 template<typename OutputLayerType, typename InitializationRuleType,
          typename... CustomLayers>
 template<typename OptimizerType>
-<<<<<<< HEAD
 void RNN<OutputLayerType, InitializationRuleType, CustomLayers...>::Train(
-=======
-void RNN<OutputLayerType, InitializationRuleType>::Train(
->>>>>>> 4f3e3fc9
     arma::cube predictors,
     arma::cube responses)
 {
@@ -173,12 +161,8 @@
 
 template<typename OutputLayerType, typename InitializationRuleType,
          typename... CustomLayers>
-<<<<<<< HEAD
 void RNN<OutputLayerType, InitializationRuleType, CustomLayers...>::Predict(
-=======
-void RNN<OutputLayerType, InitializationRuleType>::Predict(
->>>>>>> 4f3e3fc9
-    arma::cube predictors, arma::cube& results, const size_t batchSize)
+         arma::cube predictors, arma::cube& results, const size_t batchSize)
 {
   ResetCells();
 
