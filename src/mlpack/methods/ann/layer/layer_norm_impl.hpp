--- conflicted
+++ resolved
@@ -42,9 +42,8 @@
 template<typename InputDataType, typename OutputDataType>
 void LayerNorm<InputDataType, OutputDataType>::Reset()
 {
-<<<<<<< HEAD
-  gamma = arma::mat(weights.memptr(), 1, size, false, false);
-  beta = arma::mat(weights.memptr() + gamma.n_elem, 1, size, false, false);
+  gamma = arma::mat(weights.memptr(), size, 1, false, false);
+  beta = arma::mat(weights.memptr() + gamma.n_elem, size, 1, false, false);
 
   if (!loading)
   {
@@ -53,12 +52,6 @@
   }
 
   loading = false;
-=======
-  gamma = arma::mat(weights.memptr(), size, 1, false, false);
-  beta = arma::mat(weights.memptr() + gamma.n_elem, size, 1, false, false);
-  gamma.fill(1.0);
-  beta.fill(0.0);
->>>>>>> d8967886
 }
 
 template<typename InputDataType, typename OutputDataType>
