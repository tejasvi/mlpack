--- conflicted
+++ resolved
@@ -45,14 +45,10 @@
    * @param kernelHeight Height of the pooling window.
    * @param strideWidth Width of the stride operation.
    * @param strideHeight Width of the stride operation.
-<<<<<<< HEAD
-   * @param floor Rounding operator (floor or ceil).
+   * @param floor Rounding operator (true for floor, else ceil).
    * @param padW Padding width of the input.
    * @param padH Padding height of the input.
    * @param paddingType The type of padding (Valid or Same). Defaults to None.
-=======
-   * @param floor Set to true to use floor method.
->>>>>>> 68e43d8c
    */
 
   MeanPooling(const size_t kernelWidth,
