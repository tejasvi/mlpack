--- conflicted
+++ resolved
@@ -68,7 +68,6 @@
     "\n\n"
     "Note that all of the options may be specified at once: predictions may be "
     "calculated right after training a model, and model training can occur even"
-<<<<<<< HEAD
     " if an existing perceptron model is passed with the " +
     PRINT_PARAM_STRING("input_model") + " parameter.  However, note that the "
     "number of classes and the dimensionality of all data must match.  So you "
@@ -76,14 +75,6 @@
     " a 4-class dataset.  Similarly, attempting classification on a "
     "3-dimensional dataset with a perceptron that has been trained on 8 "
     "dimensions will cause an error.");
-=======
-    " if an existing perceptron model is passed with -m (--input_model_file).  "
-    "However, note that the number of classes and the dimensionality of all "
-    "data must match.  So you cannot pass a perceptron model trained on 2 "
-    "classes and then re-train with a 4-class dataset.  Similarly, attempting "
-    "classification on a 3-dimensional dataset with a perceptron that has been "
-    "trained on 8 dimensions will cause an error.");
->>>>>>> 61719441
 
 // When we save a model, we must also save the class mappings.  So we use this
 // auxiliary structure to store both the perceptron and the mapping, and we'll
