/**
 * @file lbfgs_impl.hpp
 * @author Dongryeol Lee (dongryel@cc.gatech.edu)
 * @author Ryan Curtin
 *
 * The implementation of the L_BFGS optimizer.
 *
 * mlpack is free software; you may redistribute it and/or modify it under the
 * terms of the 3-clause BSD license.  You should have received a copy of the
 * 3-clause BSD license along with mlpack.  If not, see
 * http://www.opensource.org/licenses/BSD-3-Clause for more information.
 */
#ifndef MLPACK_CORE_OPTIMIZERS_LBFGS_LBFGS_IMPL_HPP
#define MLPACK_CORE_OPTIMIZERS_LBFGS_LBFGS_IMPL_HPP

namespace mlpack {
namespace optimization {

/**
 * Perform a back-tracking line search along the search direction to calculate a
 * step size satisfying the Wolfe conditions.
 *
 * @param functionValue Value of the function at the initial point
 * @param iterate The initial point to begin the line search from
 * @param gradient The gradient at the initial point
 * @param searchDirection A vector specifying the search direction
 * @param stepSize Variable the calculated step size will be stored in
 *
 * @return false if no step size is suitable, true otherwise.
 */
template<typename FunctionType>
bool L_BFGS::LineSearch(FunctionType& function,
                        double& functionValue,
                        arma::mat& iterate,
                        arma::mat& gradient,
                        arma::mat& newIterateTmp,
                        const arma::mat& searchDirection)
{
  // Default first step size of 1.0.
  double stepSize = 1.0;

  // The initial linear term approximation in the direction of the
  // search direction.
  double initialSearchDirectionDotGradient =
      arma::dot(gradient, searchDirection);

  // If it is not a descent direction, just report failure.
  if (initialSearchDirectionDotGradient > 0.0)
  {
    Log::Warn << "L-BFGS line search direction is not a descent direction "
        << "(terminating)!" << std::endl;
    return false;
  }

  // Save the initial function value.
  double initialFunctionValue = functionValue;

  // Unit linear approximation to the decrease in function value.
  double linearApproxFunctionValueDecrease = armijoConstant *
      initialSearchDirectionDotGradient;

  // The number of iteration in the search.
  size_t numIterations = 0;

  // Armijo step size scaling factor for increase and decrease.
  const double inc = 2.1;
  const double dec = 0.5;
  double width = 0;
  double bestStepSize = 1.0;
  double bestObjective = std::numeric_limits<double>::max();

  while (true)
  {
    // Perform a step and evaluate the gradient and the function values at that
    // point.
    newIterateTmp = iterate;
    newIterateTmp += stepSize * searchDirection;
    functionValue = function.EvaluateWithGradient(newIterateTmp, gradient);
    if (functionValue < bestObjective)
    {
      bestStepSize = stepSize;
      bestObjective = functionValue;
    }
    numIterations++;

    if (functionValue > initialFunctionValue + stepSize *
        linearApproxFunctionValueDecrease)
    {
      width = dec;
    }
    else
    {
      // Check Wolfe's condition.
      double searchDirectionDotGradient = arma::dot(gradient, searchDirection);

      if (searchDirectionDotGradient < wolfe *
          initialSearchDirectionDotGradient)
      {
        width = inc;
      }
      else
      {
        if (searchDirectionDotGradient > -wolfe *
            initialSearchDirectionDotGradient)
        {
          width = dec;
        }
        else
        {
          break;
        }
      }
    }

    // Terminate when the step size gets too small or too big or it
    // exceeds the max number of iterations.
    const bool cond1 = (stepSize < minStep);
    const bool cond2 = (stepSize > maxStep);
    const bool cond3 = (numIterations >= maxLineSearchTrials);
    if (cond1 || cond2 || cond3)
      break;

    // Scale the step size.
    stepSize *= width;
  }

  // Move to the new iterate.
  iterate += bestStepSize * searchDirection;
  return true;
}

/**
 * Use L_BFGS to optimize the given function, starting at the given iterate
 * point and performing no more than the specified number of maximum iterations.
 * The given starting point will be modified to store the finishing point of the
 * algorithm.
 *
 * @param numIterations Maximum number of iterations to perform
 * @param iterate Starting point (will be modified)
 */
template<typename FunctionType>
double L_BFGS::Optimize(FunctionType& function, arma::mat& iterate)
{
<<<<<<< HEAD
  // Use the Function<> wrapper to ensure the function has all of the functions
  // that we need.
  typedef Function<FunctionType> FullFunctionType;
  FullFunctionType& f = static_cast<FullFunctionType&>(function);
=======
  static_assert(mlpack::static_checks::CheckEvaluate<FunctionType>::value,
      "The FunctionType does not have a correct definition of Evaluate.");
  static_assert(mlpack::static_checks::CheckGradient<FunctionType>::value,
      "The FunctionType does not have a correct definition of Gradient.");
>>>>>>> 4eb730d5

  // Ensure that the cubes holding past iterations' information are the right
  // size.  Also set the current best point value to the maximum.
  const size_t rows = iterate.n_rows;
  const size_t cols = iterate.n_cols;

  arma::mat newIterateTmp(rows, cols);
  arma::cube s(rows, cols, numBasis);
  arma::cube y(rows, cols, numBasis);

  // The old iterate to be saved.
  arma::mat oldIterate;
  oldIterate.zeros(iterate.n_rows, iterate.n_cols);

  // Whether to optimize until convergence.
  bool optimizeUntilConvergence = (maxIterations == 0);

  // The gradient: the current and the old.
  arma::mat gradient(iterate.n_rows, iterate.n_cols, arma::fill::zeros);
  arma::mat oldGradient(iterate.n_rows, iterate.n_cols, arma::fill::zeros);

  // The search direction.
  arma::mat searchDirection(iterate.n_rows, iterate.n_cols, arma::fill::zeros);

  // The initial function value and gradient.
  double functionValue = f.EvaluateWithGradient(iterate, gradient);
  double prevFunctionValue = functionValue;

  // The main optimization loop.
  for (size_t itNum = 0; optimizeUntilConvergence || (itNum != maxIterations);
       ++itNum)
  {
#ifdef DEBUG
    Log::Debug << "L-BFGS iteration " << itNum << "; objective "
        << functionValue << ", gradient norm " << arma::norm(gradient, 2)
        << ", " << ((prevFunctionValue - functionValue) /
            std::max(std::max(fabs(prevFunctionValue),
                              fabs(functionValue)), 1.0))
        << "." << std::endl;
#endif

    prevFunctionValue = functionValue;

    // Break when the norm of the gradient becomes too small.
    //
    // But don't do this on the first iteration to ensure we always take at
    // least one descent step.
    if (itNum > 0 && (arma::norm(gradient, 2) < minGradientNorm))
    {
      Log::Debug << "L-BFGS gradient norm too small (terminating successfully)."
          << std::endl;
      break;
    }

    // Break if the objective is not a number.
    if (std::isnan(functionValue))
    {
      Log::Warn << "L-BFGS terminated with objective " << functionValue << "; "
          << "are the objective and gradient functions implemented correctly?"
          << std::endl;
      break;
    }

    // Choose the scaling factor.
    double scalingFactor = ChooseScalingFactor(itNum, gradient, s, y);

    // Build an approximation to the Hessian and choose the search
    // direction for the current iteration.
    SearchDirection(gradient, itNum, scalingFactor, s, y, searchDirection);

    // Save the old iterate and the gradient before stepping.
    oldIterate = iterate;
    oldGradient = gradient;

    // Do a line search and take a step.
    Timer::Start("line_search");
    if (!LineSearch(f, functionValue, iterate, gradient, newIterateTmp,
        searchDirection))
    {
      Log::Debug << "Line search failed.  Stopping optimization." << std::endl;
      break; // The line search failed; nothing else to try.
    }
    Timer::Stop("line_search");

    // It is possible that the difference between the two coordinates is zero.
    // In this case we terminate successfully.
    if (accu(iterate != oldIterate) == 0)
    {
      Log::Debug << "L-BFGS step size of 0 (terminating successfully)."
          << std::endl;
      break;
    }

    // If we can't make progress on the gradient, then we'll also accept
    // a stable function value.
    const double denom = std::max(
        std::max(fabs(prevFunctionValue), fabs(functionValue)), 1.0);
    if ((prevFunctionValue - functionValue) / denom <= factr)
    {
      Log::Debug << "L-BFGS function value stable (terminating successfully)."
          << std::endl;
      break;
    }

    // Overwrite an old basis set.
    UpdateBasisSet(itNum, iterate, oldIterate, gradient, oldGradient, s, y);
  } // End of the optimization loop.

  return functionValue;
}

} // namespace optimization
} // namespace mlpack

#endif // MLPACK_CORE_OPTIMIZERS_LBFGS_LBFGS_IMPL_HPP
<|MERGE_RESOLUTION|>--- conflicted
+++ resolved
@@ -141,17 +141,15 @@
 template<typename FunctionType>
 double L_BFGS::Optimize(FunctionType& function, arma::mat& iterate)
 {
-<<<<<<< HEAD
   // Use the Function<> wrapper to ensure the function has all of the functions
   // that we need.
   typedef Function<FunctionType> FullFunctionType;
   FullFunctionType& f = static_cast<FullFunctionType&>(function);
-=======
-  static_assert(mlpack::static_checks::CheckEvaluate<FunctionType>::value,
+
+  static_assert(mlpack::static_checks::CheckEvaluate<FullFunctionType>::value,
       "The FunctionType does not have a correct definition of Evaluate.");
-  static_assert(mlpack::static_checks::CheckGradient<FunctionType>::value,
+  static_assert(mlpack::static_checks::CheckGradient<FullFunctionType>::value,
       "The FunctionType does not have a correct definition of Gradient.");
->>>>>>> 4eb730d5
 
   // Ensure that the cubes holding past iterations' information are the right
   // size.  Also set the current best point value to the maximum.
